--- conflicted
+++ resolved
@@ -3,11 +3,8 @@
 from . import requests, logger, handle_response, mongodb, time_zone, helper, monitoring
 __author__ = """Bar Lander"""
 __email__ = "barh@kaleidoo.ai"
-<<<<<<< HEAD
 __version__ = "2.0.8.12"
-=======
-__version__ = "2.0.8.11"
->>>>>>> c712c51d
+
 
 
 __all__ = ['requests', 'logger', 'handle_response', 'mongodb', 'time_zone', 'helper', 'storage', 'monitoring']